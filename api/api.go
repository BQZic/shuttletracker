--- conflicted
+++ resolved
@@ -53,11 +53,7 @@
 	r.Use(middleware.DefaultCompress)
 	r.Use(etag)
 
-<<<<<<< HEAD
-	cli := CreateCASClient(url, db)
-=======
 	cli := CreateCASClient(url, us, cfg.Authenticate)
->>>>>>> 4e37573f
 
 	// Vehicles
 	r.Route("/vehicles", func(r chi.Router) {
