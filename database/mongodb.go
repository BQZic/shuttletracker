package database

import (
	"time"
	"github.com/spf13/viper"
	"github.com/wtg/shuttletracker/model"
	"gopkg.in/mgo.v2"
	"gopkg.in/mgo.v2/bson"

	//"github.com/wtg/shuttletracker/log"

)

// MongoDB implements Database with—you guessed it—MongoDB.
type MongoDB struct {
	session  *mgo.Session
	updates  *mgo.Collection
	vehicles *mgo.Collection
	routes   *mgo.Collection
	stops    *mgo.Collection
	users    *mgo.Collection
	messages *mgo.Collection
	notifications 	*mgo.Collection

}

// MongoDBConfig contains information on how to connect to a MongoDB server.
type MongoDBConfig struct {
	MongoURL string
}

// NewMongoDB creates a MongoDB.
func NewMongoDB(cfg MongoDBConfig) (*MongoDB, error) {
	db := &MongoDB{}

	session, err := mgo.Dial(cfg.MongoURL)
	if err != nil {
		return nil, err
	}
	db.session = session

	db.updates = db.session.DB("").C("updates")
	db.vehicles = db.session.DB("").C("vehicles")
	db.routes = db.session.DB("").C("routes")
	db.stops = db.session.DB("").C("stops")
	db.users = db.session.DB("").C("users")
	db.messages = db.session.DB("").C("messages")
	db.notifications = db.session.DB("").C("notifications")


	// Ensure unique vehicle identification
	vehicleIndex := mgo.Index{
		Key:      []string{"vehicleID"},
		Unique:   true,
		DropDups: true}
	if err = db.vehicles.EnsureIndex(vehicleIndex); err != nil {
		return nil, err
	}

	// Create index on update vehicle ID and creation time to quickly find the most recent updates for specific vehicles.
	if err = db.updates.EnsureIndexKey("created"); err != nil {
		return nil, err
	}
	if err = db.updates.EnsureIndexKey("vehicleID"); err != nil {
		return nil, err
	}
	if err = db.updates.EnsureIndexKey("vehicleID", "created"); err != nil {
		return nil, err
	}

	// Index on enabled vehicles
	err = db.vehicles.EnsureIndexKey("enabled")

	return db, err
}

// NewMongoDBConfig creates a MongoDBConfig from a Viper instance.
func NewMongoDBConfig(v *viper.Viper) *MongoDBConfig {
	cfg := &MongoDBConfig{
		MongoURL: "localhost:27017",
	}
	v.SetDefault("database.mongourl", cfg.MongoURL)
	return cfg
}

// CreateRoute creates a Route.
func (m *MongoDB) CreateRoute(route *model.Route) error {
	route.ID = bson.NewObjectId().Hex()
	return m.routes.Insert(&route)
}

// DeleteRoute deletes a Route by its ID.
func (m *MongoDB) DeleteRoute(routeID string) error {
	return m.routes.Remove(bson.M{"id": routeID})
}

// GetRoute returns a Route by its ID.
func (m *MongoDB) GetRoute(routeID string) (model.Route, error) {
	var route model.Route
	err := m.routes.Find(bson.M{"id": routeID}).One(&route)
	SetRouteActiveStatus(&route, time.Now())
	return route, err
}

// GetRoutes returns all Routes.
func (m *MongoDB) GetRoutes() ([]model.Route, error) {
	var routes []model.Route
	err := m.routes.Find(bson.M{}).All(&routes)
	for i := range routes {
		SetRouteActiveStatus(&routes[i], time.Now())
	}
	return routes, err
}

// ModifyRoute updates an existing Route by its ID.
func (m *MongoDB) ModifyRoute(route *model.Route) error {
	return m.routes.Update(bson.M{"id": route.ID}, route)
}

// CreateStop creates a Stop.
func (m *MongoDB) CreateStop(stop *model.Stop) error {
	stop.ID = bson.NewObjectId().Hex()
	return m.stops.Insert(&stop)
}

// DeleteStop deletes a Stop by its ID.
func (m *MongoDB) DeleteStop(stopID string) error {
	return m.stops.Remove(bson.M{"id": stopID})
}

// GetStop returns a Stop by its ID.
func (m *MongoDB) GetStop(stopID string) (model.Stop, error) {
	var stop model.Stop
	err := m.stops.Find(bson.M{"id": stopID}).One(&stop)
	return stop, err
}

// GetStops returns all Stops.
func (m *MongoDB) GetStops() ([]model.Stop, error) {
	var stops []model.Stop
	err := m.stops.Find(bson.M{}).All(&stops)
	return stops, err
}

// GetStopsForRoute returns all stops on a specified route.
func (m *MongoDB) GetStopsForRoute(routeID string) ([]model.Stop, error){
	var stops []model.Stop

	err := m.stops.Find(bson.M{"routeId": routeID}).All(&stops)

	// Make sure stops on both routes are included.
	// Union has RouteID for East Route, but it's on both routes.
	// Not a very good solution to the problem -- FIXME

	// TODO: change RouteID for stops on multiple routes to be unique, empty,
	// or have all ID's for the routes they are on

	var stops_in_both bool = false
	for _, stop := range stops{
		if stop.Name == "Student Union"{
			stops_in_both = true
			break;
		}
	}

	if !stops_in_both{
		var union model.Stop
		err = m.stops.Find(bson.M{"name": "Student Union"}).One(&union)
		stops = append(stops, union)
	}

	return stops, err
}


// CreateUpdate creates an Update.
func (m *MongoDB) CreateUpdate(update *model.VehicleUpdate) error {
	return m.updates.Insert(&update)
}

// DeleteUpdatesBefore deletes all Updates that were created before a time.
func (m *MongoDB) DeleteUpdatesBefore(before time.Time) (int, error) {
	info, err := m.updates.RemoveAll(bson.M{"created": bson.M{"$lt": before}})
	if err != nil {
		return 0, err
	}
	return info.Removed, nil
}

// GetLastUpdateForVehicle returns the latest Update for a vehicle by its ID.
func (m *MongoDB) GetLastUpdateForVehicle(vehicleID string) (model.VehicleUpdate, error) {
	var update model.VehicleUpdate
	err := m.updates.Find(bson.M{"vehicleID": vehicleID}).Sort("-created").One(&update)
	if err == mgo.ErrNotFound {
		return update, ErrUpdateNotFound
	}
	return update, err
}

// GetUpdatesForVehicleSince returns all updates since a time for a vehicle by its ID.
func (m *MongoDB) GetUpdatesForVehicleSince(vehicleID string, since time.Time) ([]model.VehicleUpdate, error) {
	var updates []model.VehicleUpdate
	err := m.updates.Find(bson.M{"vehicleID": vehicleID, "created": bson.M{"$gt": since}}).Sort("-created").All(&updates)
	return updates, err
}

// GetUsers returns all Users.
func (m *MongoDB) GetUsers() ([]model.User, error) {
	var users []model.User
	err := m.users.Find(bson.M{}).All(&users)
	return users, err
}

// CreateVehicle creates a Vehicle.
func (m *MongoDB) CreateVehicle(vehicle *model.Vehicle) error {
	return m.vehicles.Insert(&vehicle)
}

// DeleteVehicle deletes a Vehicle by its ID.
func (m *MongoDB) DeleteVehicle(vehicleID string) error {
	return m.vehicles.Remove(bson.M{"vehicleID": vehicleID})
}

// GetVehicle returns a Vehicle by its ID.
func (m *MongoDB) GetVehicle(vehicleID string) (model.Vehicle, error) {
	var vehicle model.Vehicle
	err := m.vehicles.Find(bson.M{"vehicleID": vehicleID}).One(&vehicle)
	if err == mgo.ErrNotFound {
		return vehicle, ErrVehicleNotFound
	}
	return vehicle, err
}

// GetVehicles returns all Vehicles.
func (m *MongoDB) GetVehicles() ([]model.Vehicle, error) {
	var vehicles []model.Vehicle
	err := m.vehicles.Find(bson.M{}).All(&vehicles)
	return vehicles, err
}

// GetEnabledVehicles returns all Vehicles that are enabled.
func (m *MongoDB) GetEnabledVehicles() ([]model.Vehicle, error) {
	var vehicles []model.Vehicle
	err := m.vehicles.Find(bson.M{"enabled": true}).All(&vehicles)
	return vehicles, err
}

// ModifyVehicle updates a Vehicle by its ID.
func (m *MongoDB) ModifyVehicle(vehicle *model.Vehicle) error {
	return m.vehicles.Update(bson.M{"vehicleID": vehicle.VehicleID}, vehicle)
}

// AddMessage sets the current admin message
func (m *MongoDB) AddMessage(message *model.AdminMessage) error {
	message.ID = 1
	message.Created = time.Now()
	return m.messages.Insert(message)
}

// ClearMessage Clears the current message.
func (m *MongoDB) ClearMessage() error {
	message := model.AdminMessage{}
	message.ID = 1
	return m.messages.Remove(bson.M{"id": 1})
}

// GetCurrentMessage gets the most recent admin message
func (m *MongoDB) GetCurrentMessage() (model.AdminMessage, error) {
	message := model.AdminMessage{}
	err := m.messages.Find(bson.M{}).Sort("-created").One(&message)
	return message, err
}

// GetMessages gets the most recent admin messages
func (m *MongoDB) GetMessages() ([]model.AdminMessage, error) {
	messages := []model.AdminMessage{}
	err := m.messages.Find(bson.M{}).All(&messages)
	return messages, err
}

<<<<<<< HEAD
// Creates a notification.
func (m *MongoDB) CreateNotification(notification *model.Notification) error {
	return m.notifications.Insert(&notification)
}

// Returns all notifications for the stop and route requested
func (m *MongoDB) GetNotificationsForStop(stopID string, routeID string) ([]model.Notification, error){
	var notifications []model.Notification
	err := m.notifications.Find(bson.M{"stop": stopID, "route": routeID}).All(&notifications)
	return notifications, err
}

// Deletes notifications based on stop and route
func (m *MongoDB) DeleteNotificationsForStop(stopID string, routeID string) (int, error){
	info, err := m.notifications.RemoveAll((bson.M{"stop": stopID, "route": routeID}))
	if err != nil {
		return 0, err
	}
	return info.Removed, nil
=======
// UserExists tests if a given user exists in the admin database
func (m *MongoDB) UserExists(uname string) (bool, error) {
	query := m.users.Find(bson.M{"username": uname})
	n, err := query.Count()
	if n == 1 {
		return true, err
	}

	return false, err
>>>>>>> 60340dd4
}<|MERGE_RESOLUTION|>--- conflicted
+++ resolved
@@ -278,27 +278,6 @@
 	return messages, err
 }
 
-<<<<<<< HEAD
-// Creates a notification.
-func (m *MongoDB) CreateNotification(notification *model.Notification) error {
-	return m.notifications.Insert(&notification)
-}
-
-// Returns all notifications for the stop and route requested
-func (m *MongoDB) GetNotificationsForStop(stopID string, routeID string) ([]model.Notification, error){
-	var notifications []model.Notification
-	err := m.notifications.Find(bson.M{"stop": stopID, "route": routeID}).All(&notifications)
-	return notifications, err
-}
-
-// Deletes notifications based on stop and route
-func (m *MongoDB) DeleteNotificationsForStop(stopID string, routeID string) (int, error){
-	info, err := m.notifications.RemoveAll((bson.M{"stop": stopID, "route": routeID}))
-	if err != nil {
-		return 0, err
-	}
-	return info.Removed, nil
-=======
 // UserExists tests if a given user exists in the admin database
 func (m *MongoDB) UserExists(uname string) (bool, error) {
 	query := m.users.Find(bson.M{"username": uname})
@@ -308,5 +287,24 @@
 	}
 
 	return false, err
->>>>>>> 60340dd4
+}
+// Creates a notification.
+func (m *MongoDB) CreateNotification(notification *model.Notification) error {
+	return m.notifications.Insert(&notification)
+}
+
+// Returns all notifications for the stop and route requested
+func (m *MongoDB) GetNotificationsForStop(stopID string, routeID string) ([]model.Notification, error){
+	var notifications []model.Notification
+	err := m.notifications.Find(bson.M{"stop": stopID, "route": routeID}).All(&notifications)
+	return notifications, err
+}
+
+// Deletes notifications based on stop and route
+func (m *MongoDB) DeleteNotificationsForStop(stopID string, routeID string) (int, error){
+	info, err := m.notifications.RemoveAll((bson.M{"stop": stopID, "route": routeID}))
+	if err != nil {
+		return 0, err
+	}
+	return info.Removed, nil
 }